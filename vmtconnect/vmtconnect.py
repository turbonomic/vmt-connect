from __future__ import absolute_import
from __future__ import division
from __future__ import print_function

import re
import warnings
import base64
import json
import requests

try:
  from urllib.parse import urlunparse, urlencode
except:
  from urlparse import urlunparse


<<<<<<< HEAD
__version__ = '1.2.0'
=======
__version__ = '1.2.1'
>>>>>>> 46e3b9e8
__all__ = [
    'VMTConnectionError',
    'HTTPError',
    'HTTP404Error',
    'HTTP500Error',
    'HTTP502Error',
    'HTTPWarn',
    'VMTRawConnection',
    'VMTConnection',
    'VMTVersionError',
    'VMTFormatError'
]

_entity_filter_class = {
    'application': 'Application',
    'applicationserver': 'ApplicationServer',
    'database': 'Database',
    'db': 'Database',                       # for convenience
    'ds': 'Storage',                        # for convenience
    'diskarray': 'DiskArray',
    'cluster': 'Cluster',
    'group': 'Group',
    'physicalmachine': 'PhysicalMachine',
    'pm': 'PhysicalMachine',                # for convenience
    'storage': 'Storage',
    'storagecluster': 'StorageCluster',
    'storagecontroller': 'StorageController',
    'switch': 'Switch',
    'vdc': 'VirtualDataCenter',             # for convenience
    'virtualapplication': 'VirtualApplication',
    'virtualdatacenter': 'VirtualDataCenter',
    'virtualmachine': 'VirtualMachine',
    'vm': 'VirtualMachine'                  # for convenience
}

_class_filter_prefix = {
    'Application': 'apps',
    'ApplicationServer': 'appSrvs',
    'Database': 'database',
    'DiskArray': 'diskarray',
    'Cluster': 'clusters',
    'Group': 'groups',
    'PhysicalMachine': 'pms',
    'Storage': 'storage',
    'StorageCluster': 'storageClusters',
    'StorageController': 'storagecontroller',
    'Switch': 'switch',
    'VirtualApplication': 'vapps',
    'VirtualDataCenter': 'vdcs',
    'VirtualMachine': 'vms',
}

_exp_type = {
    '=': 'EQ',
    '!=': 'NEQ',
    '<>': 'NEQ',
    '>': 'GT',
    '>=': 'GTE',
    '<': 'LT',
    '<=': 'LTE'
}



## ----------------------------------------------------
##  Error Classes
## ----------------------------------------------------
class VMTConnectionError(Exception):
    """Base connection exception class."""
    pass


class VMTVersionError(Exception):
    """Versions Error"""
    def __init__(self, message=None):
        if message is None:
            message = 'Your version of Turbonomic does not meet the minimum ' \
                      'required version for this program to run.'
        super(VMTVersionError, self).__init__(message)


class VMTFormatError(Exception):
    """Generic format error"""
    pass


class HTTPError(Exception):
    """Raised when an blocking or unknown HTTP error is returned."""
    pass


class HTTP401Error(HTTPError):
    """Raised when access fails, due to bad login or insufficient permissions."""
    pass


class HTTP404Error(HTTPError):
    """Raised when a requested resource cannot be located."""
    pass

class HTTP500Error(HTTPError):
    """Raised when an HTTP 500 error returned."""
    pass


class HTTP502Error(HTTP500Error):
    """Raised when an HTTP 502 Bad Gateway error is returned. In most cases this
    indicates a timeout issue with synchronous calls to Turbonomic and can be
    safely ignored."""
    pass


class HTTPWarn(Exception):
    """Raised when an HTTP error can always be safely ignored."""
    pass



# ----------------------------------------------------
#  API Wrapper Classes
# ----------------------------------------------------
class VMTVersion(object):
    """Turbonomic version specification object

    The :class:`~VMTVersion` object contains version compatibility and
    requirements information. Versions must be in three-dotted semantic format,
    and may optionally have a '+' postfix to indicate versions greater than or
    equal to are acceptable. If using '+', you only need to specify the minimum
    version required, as all later versions will be accepted independent of minor
    release branch. E.g. 5.7.0+ includes 5.8 and 5.9 branches.

    Examples:
        VMTVersion(['5.7.0+'], exclude=['5.7.5', '5.8.0', '5.8.1', '5.9.0'])

    Args:
        versions (list, optional): A list of acceptable versions.
        exclude (list, optional): A list of versions to explicitly exclude.
        require (bool, optional): If set to True, an error is thrown if no
            matching version is found when :method:`~VMTVersion.check` is run.
    """
    def __init__(self, versions=None, exclude=None, require=True):
        self.versions = versions or ['5.7.0+']  # API 2
        self.exclude = exclude or []
        self.require = require

        self.versions.sort()

    @staticmethod
    def str_to_ver(string):
        string = string.strip('+')

        if string.count('.') != 2 or string.count('-') > 0 \
           or not string.replace('.', '').isdigit():
            raise VMTFormatError('Incorrect version format')

        return string.split('.')

    @staticmethod
    def cmp_ver(a, b):
        a1 = VMTVersion.str_to_ver(a)
        b1 = VMTVersion.str_to_ver(b)

        for x in range(0, 3):
            if int(a1[x]) > int(b1[x]):
                return 1
            elif int(a1[x]) < int(b1[x]):
                return -1

        return 0

    @staticmethod
    def _check(current, versions, require=True, warn=True):
        for v in versions:
            res = VMTVersion.cmp_ver(current, v)

            if (res > 0 and v[-1] == '+') or res == 0:
                return True

        if require:
            raise VMTVersionError()
        elif warn:
            warnings.warn('Your version of Turbonomic does not meet the ' \
                          ' minimum recommended version. You may experience ' \
                          'unexpected errors, and are strongly encouraged to ' \
                          'upgrade.')

        return False

    def min(self):
        return self.versions[0].strip('+')

    def check(self, version):
        """Checks a version number for validity

        Args:
            version (str): The version to check.

        Returns:
            True if valid, False if the version is excluded or not found.

        Exceptions:
            Raises :class:`VMTVersionError` if version requirement is not met.
        """
        if self._check(version, self.exclude, require=False, warn=False):
            return False

        if self._check(version, self.versions, require=self.require):
            return True

        return False


class VMTRawConnection(object):
    """A basic stateless connection to a Turbonomic instance. This connection
    returns the whole :class:`requests.Response` object, without post-processing.

    Args:
        host (str, optional): The hostname or IP address to connect to. (default:
            `localhost`)
        username (str, optional): Username to authenticate with.
        password (str, optional): Password to authenticate with.
        auth (str, optional): Pre-encoded 'Basic Authentication' string which
            may be used in place of a ``username`` and ``password`` pair.
        base_url (str, optional): Base endpoint path to use. (default:
            `/vmturbo/rest/`)
        ssl (bool, optional): Use SSL or not. (default: `False`)

    Attributes:
        host: Hostname or IP address connected to.
        base_url: Base endpoint path used.
        response: :obj:`requests.Response` object.
        headers: Dictionary of headers to send with each request.
        protocol: Service protocol to use (HTTP, or HTTPS).
    """
    def __init__(self, host=None, username=None, password=None, auth=None,
                 base_url=None, ssl=False):
        self.__username = username
        self.__password = password
        self.__basic_auth = auth
        self.host = host or 'localhost'
        self.base_path = base_url or '/vmturbo/rest/'
        self.response = None
        self.protocol = 'http'

        # set auth encoding
        if not self.__basic_auth and (self.__username and self.__password):
            self.__basic_auth = base64.b64encode('{}:{}'.format(self.__username,
                                                                self.__password).encode())

        self.__username = self.__password = None
        self.headers = {'Authorization': u'Basic {}'.format(self.__basic_auth.decode())}

        if ssl:
            self.protocol = 'https'

    def request(self, resource, method='GET', query='', dto=None, **kwargs):
        """Constructs and sends an appropriate HTTP request.

        Args:
            resource (str): API resource to utilize, relative to `base_path`.
            method (str, optional): HTTP method to use for the request. (default: GET)
            query (str, optional): Query string to use.
            dto (str, optional): Data transfer object to send to the server.
            **kwargs: Arbitrary keyword arguments.
        """
        if 'headers' in kwargs:
            kwargs['headers'].update(self.headers)
        else:
            kwargs['headers'] = self.headers

        url = urlunparse((self.protocol, self.host,
                          self.base_path + resource.lstrip('/'), '', query, ''))

        for case in [method.upper()]:
            if case == 'POST':
                if 'Content-Type' not in kwargs['headers']:
                    kwargs['headers'].update({'Content-Type': 'application/json'})

                self.response = requests.post(url, data=dto, **kwargs)
                break
            if case == 'PUT':
                self.response = requests.put(url, **kwargs)
                break
            if case == 'DELETE':
                self.response = requests.delete(url, **kwargs)
                break

            # default is GET
            self.response = requests.get(url, **kwargs)

        return self.response


class VMTConnection(VMTRawConnection):
    """A wrapper for :class:`VMTRawConnection` with additional helper methods.

    Args:
        host (str, optional): The hostname or IP address to connect to. (default:
            `localhost`)
        username (str, optional): Username to authenticate with.
        password (str, optional): Password to authenticate with.
        auth (str, optional): Pre-encoded 'Basic Authentication' string which
            may be used in place of a ``username`` and ``password`` pair.
        base_url (str, optional): Base endpoint path to use. (default:
            `/vmturbo/rest/`)
        ssl (bool, optional): Use SSL or not. (default: `False`)
        version (:class:`VMTVersion`, optional): Versions requirements object.

    Attributes:
        version (str): Turbonomic instance version.
    """

    # system level markets to block certain actions
    # this is done by name, and subject to breaking if names are abused
    __system_markets = ['Market', 'Market_Default']
    __system_market_ids = []

    def __init__(self, host=None, username=None, password=None, auth=None,
                 base_url=None, ssl=False, versions=None):
        super(VMTConnection, self).__init__(host, username, password, auth,
              base_url=base_url, ssl=ssl)

        self.__version = None
        self.__req_ver = versions or VMTVersion()
        self.__req_ver.check(self.version)
        self.__get_system_markets()

    def request(self, path, method='GET', query='', dto=None, uuid=None, **kwargs):
        """Provides the same functionality as :meth:`VMTRawConnection.request`
        with error checking and output deserialization.
        """
        if uuid is not None:
            path = '{}/{}'.format(path, uuid)

        # attempt to detect a POST
        if dto is not None and method == 'GET':
            method = 'POST'

        response = super(VMTConnection, self).request(resource=path,
                                                      method=method,
                                                      query=query,
                                                      dto=dto,
                                                      **kwargs)

        if response.status_code == 502:
            raise HTTP502Error('(API) HTTP 502 - Bad Gateway')
        elif response.status_code == 401:
            raise HTTP401Error('(API) HTTP 401 - Unauthorized (bad login or no permissions to resource)')
        elif response.status_code == 404:
            raise HTTP404Error('(API) HTTP 404 - Resource Not Found')
        elif response.status_code/100 == 5:
            raise HTTP500Error('(API) HTTP %s - Server Error' % (response.status_code))
        elif response.status_code/100 != 2:
            raise HTTPError('(API) HTTP Code %s returned' % (response.status_code))
        elif response.text == 'true':
            return True
        elif response.text == 'false':
            return False
        else:
            res = response.json()
            return [res] if isinstance(res, dict) else res

    @staticmethod
    def _search_criteria(op, value, filter_type, case_sensitive=False):
        if op in _exp_type:
            op = _exp_type[op]

        criteria = {
            'expType': op,
            'expVal': value,
            'caseSensitive': case_sensitive,
            'filterType': filter_type
        }

        return criteria

    @staticmethod
    def _stats_filter(stats):
        statistics = []
        for stat in stats:
            statistics += [{'name': stat}]

        return statistics

    @property
    def version(self):
        if self.__version is None:
            self.__version = self._get_ver()

        return self.__version

    def _get_ver(self):
        res = self.request('admin/versions')[0]
        try:
            return re.search('Manager (\d+\.\d+\.\d+) \(Build \d+\)',
                             res['versionInfo']).group(1)
        except:
            return None

    def __get_system_markets(self):
        res = self.get_markets()
        self.__system_market_ids = [x['uuid'] for x in res if x['displayName'] in self.__system_markets]

    def get_users(self, uuid=None):
        """Returns a list of users.

        Args:
            uuid (str, optional): Specific UUID to lookup.

        Returns:
            A list of user objects in :obj:`dict` form.
        """
        return self.request('users', uuid=uuid)

    def get_markets(self, uuid=None):
        """Returns a list of markets.

        Args:
            uuid (str, optional): Specific UUID to lookup.

        Returns:
            A list of markets in :obj:`dict` form.
        """
        return self.request('markets', uuid=uuid)

    def get_market_state(self, uuid='Market'):
        """Returns the state of a market.

        Args:
            uuid (str, optional): Market UUID. (default: `Market`)

        Returns:
            A string representation of the market state.
        """
        return self.get_markets(uuid)['state']

    def get_market_stats(self, uuid='Market', filter=None):
        """Returns a list of market statistics.

        Args:
            uuid (str, optional): Market UUID. (default: `Market`)
            filter (dict, optional): DTO style filter to limit stats returned.

        Returns:
            A list of stat objects in :obj:`dict` form.
        """
        if filter is not None:
            self.request('markets/{}/stats'.format(uuid), method='POST', dto=filter)

        return self.request('markets/{}/stats'.format(uuid))

    def get_entities(self, type=None, uuid=None, market='Market'):
        """Returns a list of entities in the given market.
        """
        if uuid is not None:
            path = 'entities/{}'.format(uuid)
        else:
            path = 'markets/{}/entities'.format(market)

        entities = self.request(path)

        if type is not None:
            return [x for x in entities if x['className'] == type]
        else:
            return entities

    def get_virtualmachines(self, uuid=None, market='Market'):
        """Returns a list of virtual machines in the given market

        Args:
            uuid (str, optional): Specific UUID to lookup.
            market (str, optional): Market to query. (default: `Market`)

        Returns:
            A list of virtual machines in :obj:`dict` form.
        """
        return self.get_entities('VirtualMachine', uuid=uuid, market=market)

    def get_physicalmachines(self, uuid=None, market='Market'):
        """Returns a list of hosts in the given market

        Args:
            uuid (str, optional): Specific UUID to lookup.
            market (str, optional): Market to query. (default: `Market`)

        Returns:
            A list of hosts in :obj:`dict` form.
        """
        return self.get_entities('PhysicalMachine', uuid=uuid, market=market)

    def get_datacenters(self, uuid=None, market='Market'):
        """Returns a list of datacenters in the given market

        Args:
            uuid (str, optional): Specific UUID to lookup.
            market (str, optional): Market to query. (default: `Market`)

        Returns:
            A list of datacenters in :obj:`dict` form.
        """
        return self.get_entities('DataCenter', uuid=uuid, market=market)

    def get_datastores(self, uuid=None, market='Market'):
        """Returns a list of datastores in the given market

        Args:
            uuid (str, optional): Specific UUID to lookup.
            market (str, optional): Market to query. (default: `Market`)

        Returns:
            A list of datastores in :obj:`dict` form.
        """
        return self.get_entities('Storage', uuid=uuid, market=market)

    def get_entity_groups(self, uuid):
        """Returns a list of groups the entity belongs to.

        Args:
            uuid (str): Entity UUID.

        Returns:
            A list containing groups the entity belongs to.
        """
        return self.request('entities/{}/groups'.format(uuid))

    def get_entity_stats(self, scope, start_date=None, end_date=None,
                         stats=None):
        """Returns stats for the specific scope of entities.

        Provides entity level stats with filtering.

        Args:
            scope (list): List of entities to scope to.
            start_date (int): Unix timestamp in miliseconds. Uses current time
                if blank.
            end_date (int): Unix timestamp in miliseconds. Uses current time if
                blank.
            stats (list): List of stats classes to retrieve.

        Returns:
            A list of stats for all periods between start and end dates.
        """
        dto = {'scopes': scope}

        period = {}
        if start_date is not None:
            period['startDate'] = start_date
        if end_date is not None:
            period['endDate'] = end_date
        if stats is not None and len(stats) > 0:
            period['statistics'] = self._stats_filter(stats)

        if len(period) > 0:
            dto['period'] = period

        dto = json.dumps(dto)

        return self.request('stats', method='POST', dto=dto)

    def get_groups(self, uuid=None):
        """Returns a list of groups in the given market

        Args:
            uuid (str, optional): Specific UUID to lookup.

        Returns:
            A list of groups in :obj:`dict` form.
        """
        return self.request('groups', uuid=uuid)

    def get_group_by_name(self, name):
        """Returns the first group that match `name`.

        Args:
            name (str): Group name to lookup.

        Returns:
            A list containing the group in :obj:`dict` form.
        """
        groups = self.get_groups()

        for grp in groups:
            if grp['displayName'] == name:
                return [grp]

    def get_group_members(self, uuid):
        """Returns a list of member entities that belong to the group.

        Args:
            uuid (str): Group UUID.

        Returns:
            A list containing all members of the group, of the appropriate group
            type.
        """
        return self.request('groups/{}/members'.format(uuid))

    def get_group_stats(self, uuid, stats_filter=None):
        """Returns the aggregated statistics for a group.

        Args:
            uuid (str): Specific group UUID to lookup.
            stats_filter (list): List of filters to apply.

        Returns:
            A list containing the group stats in :obj:`dict` form.
        """
        if stats_filter is None:
            return self.request('groups/{}/stats'.format(uuid))

        dto = json.dumps({'statistics': self._stats_filter(stats_filter)})

        return self.request('groups/{}/stats'.format(uuid), method='POST', dto=dto)

    def get_scenarios(self, uuid=None):
        """Returns a list of scenarios.

        Args:
            uuid (str, optional): Specific UUID to lookup.

        Returns:
            A list of scenarios in :obj:`dict` form.
        """
        return self.request('scenarios', uuid=uuid)


    def get_templates(self, uuid=None):
        """Returns a list of templates.

        Args:
            uuid (str, optional): Specific UUID to lookup.

        Returns:
            A list containing templates in :obj:`dict` form.
        """
        return self.request('templates', uuid=uuid)

    def get_template_by_name(self, name):
        """Returns a template by name.

        Args:
            name (str): Name of the template.

        Returns:
            A list containing the template in :obj:`dict` form.
        """
        templates = self.get_templates()

        for tpl in templates:
            # not all contain displayName
            if 'displayName' in tpl and tpl['displayName'] == name:
                return [tpl]

    def add_group(self, dto):
        """Raw group creation method.

        Args:
            dto (str): JSON representation of the GroupApiDTO.

        Returns:
            Group object in :obj:`dict` form.

        See Also:
            `5.9 REST API Guide (JSON) <https://cdn.turbonomic.com/wp-content/uploads/docs/VMT_REST2_API_PRINT.pdf>`_
        """
        return self.request('groups', method='POST', dto=dto)

    def add_static_group(self, name, type, members=[]):
        """Creates a static group.

        Args:
            name (str): Group display name.
            type (str): Group type.
            members (list): List of member UUIDs.

        Returns:
            Group object :obj:`dict` form.
        """
        dto = {'displayName': name,
               'isStatic': True,
               'groupType': type,
               'memberUuidList': members
               }

        return self.add_group(dto)

    def del_group(self, uuid):
        """Removes a group.

        Args:
            uuid (str): UUID of the group to be removed.

        Returns:
            True on success, False otherwise.
        """
        return self.request('groups', method='DELETE', uuid=uuid)

    def del_market(self, uuid, scenario=False):
        """Removes a market, and optionally the associated scenario.

        Args:
            uuid (str): UUID of the market to be removed.
            scenario (bool, optional): If True will remove the scenario too.

        Returns:
            True on success, False otherwise.
        """
        if uuid in self.__system_market_ids:
            return False

        if scenario:
            try:
                market = self.get_markets(uuid)
                self.del_scenario(market['scenario']['uuid'])
            except Exception as e:
                pass

        return self.request('markets', method='DELETE', uuid=uuid)

    def del_scenario(self, uuid):
        """Removes a scenario.

        Args:
            uuid (str): UUID of the scenario to be removed.

        Returns:
            True on success, False otherwise.
        """
        return self.request('scenarios', method='DELETE', uuid=uuid)

    def search(self, dto=None, q=None, types=None, scopes=None, state=None, group_type=None):
        """Raw search method.

        Provides a basic interface for issuing direct queries to the Turbonomic
        search endpoint.

        Args:
            dto (str, optional): JSON representation of the StatScopesApiInputDTO.

            q (str, optional): Query string.
            types (list, optional): Types of entities to return.
            scopes (list, optional): Entities to scope to.
            state (str, optional): State filter.
            group_type (str, optional): Group type filter.

        Returns:
            A list of search results.

        See Also:
            `5.9 REST API Guide (JSON) <https://cdn.turbonomic.com/wp-content/uploads/docs/VMT_REST2_API_PRINT.pdf>`_
            Search criteria list: `http://<host>/vmturbo/rest/search/criteria`_
        """
        if dto is not None:
            return self.request('search', method='POST', dto=dto)

        query = {}
        vars = {'q': q, 'types': types, 'scopes': scopes, 'state': state, 'group_type': group_type}

        for v in vars.keys():
            if vars[v] is not None:
                if v[-1] == 's':
                    query[v] = ','.join(vars[v])
                else:
                    query[v] = vars[v]

        return self.request('search', query=urlencode(query))

    def search_by_name(self, name, type=None, case_sensitive=False):
        """Searches for an entity by name.

        Args:
            name (str): Display name of the entity to search for.
            type (str, optional): An entity classification to aid in searching.
                If None, all types are searched via consecutive requests.
            case_sensitive (bool, optional): Search case sensitivity. (default: False)

        Returns:
            A list of matching results.
        """
        results = []

        if type is None:
            search_classes = set([x for x in _entity_filter_class.values()])
        else:
            search_classes = [_entity_filter_class[type.lower()]]

        for fclass in search_classes:
            try:
                sfilter = _class_filter_prefix[fclass] + 'ByName'
                criteria = self._search_criteria('EQ', name, sfilter, case_sensitive)
                dto = {'className': fclass, 'criteriaList': [criteria]}

                results += self.search(json.dumps(dto))
            except:
                pass

        return results<|MERGE_RESOLUTION|>--- conflicted
+++ resolved
@@ -14,11 +14,7 @@
   from urlparse import urlunparse
 
 
-<<<<<<< HEAD
-__version__ = '1.2.0'
-=======
 __version__ = '1.2.1'
->>>>>>> 46e3b9e8
 __all__ = [
     'VMTConnectionError',
     'HTTPError',
