--- conflicted
+++ resolved
@@ -14,11 +14,7 @@
   from urlparse import urlunparse
 
 
-<<<<<<< HEAD
-__version__ = '1.2.2'
-=======
 __version__ = '1.2.3'
->>>>>>> af91b356
 __all__ = [
     'VMTConnectionError',
     'HTTPError',
