from __future__ import absolute_import
from __future__ import division
from __future__ import print_function

import base64
import json
import requests

try:
  from urllib.parse import urlunparse, urlencode
except:
  from urlparse import urlunparse


<<<<<<< HEAD
__version__ = '1.1.0'
=======
__version__ = '1.1.1'
>>>>>>> 6c7e1963
__all__ = [
    'VMTConnectionError',
    'HTTPError',
    'HTTP404Error',
    'HTTP500Error',
    'HTTP502Error',
    'HTTPWarn',
    'VMTRawConnection',
    'VMTConnection'
]

_entity_filter_class = {
    'application': 'Application',
    'applicationserver': 'ApplicationServer',
    'database': 'Database',
    'db': 'Database',                       # for convenience
    'ds': 'Storage',                        # for convenience
    'diskarray': 'DiskArray',
    'cluster': 'Cluster',
    'group': 'Group',
    'physicalmachine': 'PhysicalMachine',
    'pm': 'PhysicalMachine',                # for convenience
    'storage': 'Storage',
    'storagecluster': 'StorageCluster',
    'storagecontroller': 'StorageController',
    'switch': 'Switch',
    'vdc': 'VirtualDataCenter',             # for convenience
    'virtualapplication': 'VirtualApplication',
    'virtualdatacenter': 'VirtualDataCenter',
    'virtualmachine': 'VirtualMachine',
    'vm': 'VirtualMachine'                  # for convenience
}

_class_filter_prefix = {
    'Application': 'apps',
    'ApplicationServer': 'appSrvs',
    'Database': 'database',
    'DiskArray': 'diskarray',
    'Cluster': 'clusters',
    'Group': 'groups',
    'PhysicalMachine': 'pms',
    'Storage': 'storage',
    'StorageCluster': 'storageClusters',
    'StorageController': 'storagecontroller',
    'Switch': 'switch',
    'VirtualApplication': 'vapps',
    'VirtualDataCenter': 'vdcs',
    'VirtualMachine': 'vms',
}

_exp_type = {
    '=': 'EQ',
    '!=': 'NEQ',
    '<>': 'NEQ',
    '>': 'GT',
    '>=': 'GTE',
    '<': 'LT',
    '<=': 'LTE'
}



## ----------------------------------------------------
##  Error Classes
## ----------------------------------------------------
class VMTConnectionError(Exception):
    """Base connection exception class."""
    pass


class HTTPError(Exception):
    """Raised when an blocking or unknown HTTP error is returned."""
    pass


class HTTP404Error(HTTPError):
    """Raised when a requested resource cannot be located."""
    pass

class HTTP500Error(HTTPError):
    """Raised when an HTTP 500 error returned."""
    pass


class HTTP502Error(HTTP500Error):
    """Raised when an HTTP 502 Bad Gateway error is returned. In most cases this
    indicates a timeout issue with synchronous calls to Turbonomic and can be
    safely ignored."""
    pass


class HTTPWarn(Exception):
    """Raised when an HTTP error can always be safely ignored."""
    pass



# ----------------------------------------------------
#  API Wrapper Classes
# ----------------------------------------------------
class VMTRawConnection(object):
    """A basic stateless connection to a Turbonomic instance. This connection
    returns the whole :class:`requests.Response` object, without post-processing.

    Args:
        host (str, optional): The hostname or IP address to connect to. (default:
            `localhost`)
        username (str, optional): Username to authenticate with.
        password (str, optional): Password to authenticate with.
        auth (str, optional): Pre-encoded 'Basic Authentication' string which
            may be used in place of a ``username`` and ``password`` pair.
        base_url (str, optional): Base endpoint path to use. (default:
            `/vmturbo/rest/`)
        ssl (bool, optional): Use SSL or not. (default: `False`)

    Attributes:
        host: Hostname or IP address connected to.
        base_url: Base endpoint path used.
        response: :obj:`requests.Response` object.
        headers: Dictionary of headers to send with each request.
        protocol: Service protocol to use (HTTP, or HTTPS).
    """
    def __init__(self, host=None, username=None, password=None, auth=None,
                 base_url=None, ssl=False):
        self.__username = username
        self.__password = password
        self.__basic_auth = auth
        self.host = host or 'localhost'
        self.base_path = base_url or '/vmturbo/rest/'
        self.response = None
        self.protocol = 'http'

        # set auth encoding
        if not self.__basic_auth and (self.__username and self.__password):
            self.__basic_auth = base64.b64encode('{}:{}'.format(self.__username, self.__password).encode())

        self.__username = self.__password = None
        self.headers = {'Authorization': u'Basic {}'.format(self.__basic_auth.decode())}

        if ssl:
            self.protocol = 'https'

    def request(self, resource, method='GET', query='', dto=None, *args, **kwargs):
        """Constructs and sends an appropriate HTTP request.

        Args:
            resource (str): API resource to utilize, relative to `base_path`.
            method (str, optional): HTTP method to use for the request. (default: GET)
            query (str, optional): Query string to use.
            dto (str, optional): Data transfer object to send to the server.
            *args: Variable length argument list.
            **kwargs: Arbitrary keyword arguments.
        """
        if 'headers' in kwargs:
            kwargs['headers'].update(self.headers)
        else:
            kwargs['headers'] = self.headers

        url = urlunparse((self.protocol, self.host, self.base_path+resource.lstrip('/'), '', query, ''))

        for case in [method.upper()]:
            if case == 'POST':
                if 'Content-Type' not in kwargs['headers']:
                    kwargs['headers'].update({'Content-Type': 'application/json'})

                self.response = requests.post(url, data=dto, *args, **kwargs)
                break
            if case == 'PUT':
                self.response = requests.put(url, *args, **kwargs)
                break
            if case == 'DELETE':
                self.response = requests.delete(url, *args, **kwargs)
                break

            # default is GET
            self.response = requests.get(url, *args, **kwargs)

        return self.response


class VMTConnection(VMTRawConnection):
    """A wrapper for :class:`VMTRawConnection` with additional helper methods.

    Args:
        host (str, optional): The hostname or IP address to connect to. (default:
            `localhost`)
        username (str, optional): Username to authenticate with.
        password (str, optional): Password to authenticate with.
        auth (str, optional): Pre-encoded 'Basic Authentication' string which
            may be used in place of a ``username`` and ``password`` pair.
        base_url (str, optional): Base endpoint path to use. (default:
            `/vmturbo/rest/`)
        ssl (bool, optional): Use SSL or not. (default: `False`)
    """
    def __init__(self, host=None, username=None, password=None, auth=None,
                 base_url=None, ssl=False):
        super(VMTConnection, self).__init__(host, username, password, auth,
              base_url=base_url, ssl=ssl)

    def request(self, path, method='GET', query='', dto=None, uuid=None, *args, **kwargs):
        """Provides the same functionality as :meth:`VMTRawConnection.request`
        with error checking and output deserialization.
        """
        if uuid is not None:
            path = '{}/{}'.format(path, uuid)

        # attempt to detect a POST
        if dto is not None and method == 'GET':
            method = 'POST'

        response = super(VMTConnection, self).request(resource=path, method=method, query=query, dto=dto, *args, **kwargs)

        if response.status_code == 502:
            raise HTTP502Error('(API) HTTP 502 Bad Gateway returned')
        elif response.status_code == 404:
            raise HTTP404Error('(API) HTTP 404 Not Found returned')
        elif response.status_code/100 == 5:
            raise HTTP500Error('(API) HTTP Code %s returned' % (response.status_code))
        elif response.status_code/100 != 2:
            raise HTTPError('(API) HTTP Code %s returned' % (response.status_code))
        elif response.text == 'true':
            return True
        elif response.text == 'false':
            return False
        else:
            return response.json()

    @staticmethod
    def _search_criteria(op, value, filter_type, case_sensitive=False):
        if op in _exp_type:
            op = _exp_type[op]

        criteria = {
            'expType': op,
            'expVal': value,
            'caseSensitive': case_sensitive,
            'filterType': filter_type
        }

        return criteria

    @staticmethod
    def _stats_filter(stats):
        statistics = []
        for stat in stats:
            statistics += [{'name': stat}]

        return statistics

    def get_users(self, uuid=None):
        """Returns a list of users.

        Args:
            uuid (str, optional): Specific UUID to lookup.

        Returns:
            A list of user objects in :obj:`dict` form.
        """
        return self.request('users', uuid=uuid)

    def get_markets(self, uuid=None):
        """Returns a list of markets.

        Args:
            uuid (str, optional): Specific UUID to lookup.

        Returns:
            A list of markets in :obj:`dict` form.
        """
        return self.request('markets', uuid=uuid)

    def get_market_state(self, uuid='Market'):
        """Returns the state of a market.

        Args:
            uuid (str, optional): Market UUID. (default: `Market`)

        Returns:
            A string representation of the market state.
        """
        return self.get_markets(uuid)['state']

    def get_market_stats(self, uuid='Market'):
        """Returns a list of market statistics.

        Args:
            uuid (str, optional): Market UUID. (default: `Market`)

        Returns:
            A list of stat objects in :obj:`dict` form.
        """
        return self.request('markets/{}/stats'.format(uuid))

    def get_entities(self, type=None, uuid=None, market='Market'):
        """Returns a list of entities in the given market.
        """
        if uuid is not None:
            path = 'entities/{}'.format(uuid)
        else:
            path = 'markets/{}/entities'.format(market)

        entities = self.request(path)

        if type is not None:
            return [x for x in entities if x['className'] == type]
        else:
            return entities

    def get_virtualmachines(self, uuid=None, market='Market'):
        """Returns a list of virtual machines in the given market

        Args:
            uuid (str, optional): Specific UUID to lookup.
            market (str, optional): Market to query. (default: `Market`)

        Returns:
            A list of virtual machines in :obj:`dict` form.
        """
        return self.get_entities('VirtualMachine', uuid=uuid, market=market)

    def get_physicalmachines(self, uuid=None, market='Market'):
        """Returns a list of hosts in the given market

        Args:
            uuid (str, optional): Specific UUID to lookup.
            market (str, optional): Market to query. (default: `Market`)

        Returns:
            A list of hosts in :obj:`dict` form.
        """
        return self.get_entities('PhysicalMachine', uuid=uuid, market=market)

    def get_datacenters(self, uuid=None, market='Market'):
        """Returns a list of datacenters in the given market

        Args:
            uuid (str, optional): Specific UUID to lookup.
            market (str, optional): Market to query. (default: `Market`)

        Returns:
            A list of datacenters in :obj:`dict` form.
        """
        return self.get_entities('VirtualDataCenter', uuid=uuid, market=market)

    def get_datastores(self, uuid=None, market='Market'):
        """Returns a list of datastores in the given market

        Args:
            uuid (str, optional): Specific UUID to lookup.
            market (str, optional): Market to query. (default: `Market`)

        Returns:
            A list of datastores in :obj:`dict` form.
        """
        return self.get_entities('Storage', uuid=uuid, market=market)

    def get_entity_stats(self, scope, start_date=None, end_date=None,
                         stats=None):
        """Returns stats for the specific scope of entities.

        Provides entity level stats with filtering.

        Args:
            scope (list): List of entities to scope to.
            start_date (int): Unix timestamp in miliseconds. Uses current time
                if blank.
            end_date (int): Unix timestamp in miliseconds. Uses current time if
                blank.
            stats (list): List of stats classes to retrieve.

        Returns:
            A list of stats for all periods between start and end dates.
        """
        dto = {'scopes': scope}

        period = {}
        if start_date is not None:
            period['startDate'] = start_date
        if end_date is not None:
            period['endDate'] = end_date
        if stats is not None:
            period['statistics'] = self._stats_filter(stats)

        if len(period) > 0:
            dto['period'] = period

        dto = json.dumps(dto)

        return self.request('stats', method='POST', dto=dto)

    def get_groups(self, uuid=None):
        """Returns a list of groups in the given market

        Args:
            uuid (str, optional): Specific UUID to lookup.

        Returns:
            A list of groups in :obj:`dict` form.
        """
        return self.request('groups', uuid=uuid)

    def get_group_by_name(self, name):
        """Returns the first group that match `name`.

        Args:
            name (str): Group name to lookup.

        Returns:
            A list containing one group in :obj:`dict` form.
        """
        groups = self.get_groups()

        for grp in groups:
            if grp['displayName'] == name:
                return grp

    def get_group_members(self, uuid):
        """Returns a list of member entities that belong to the group.

        Args:
            uuid (str): Group UUID.

        Returns:
            A list containing all members of the group, of the appropriate group
            type.
        """
        return self.request('groups/{}/members'.format(uuid))

    def get_group_stats(self, uuid, stats_filter=None):
        """Returns the aggregated statistics for a group.

        Args:
            uuid (str): Specific group UUID to lookup.
            stats_filter (list): List of filters to apply.

        Returns:
            A list containing the group stats in :obj:`dict` form.
        """
        if stats_filter is None:
            return self.request('groups/{}/stats'.format(uuid))

        dto = json.dumps({'statistics': self._stats_filter(stats_filter)})

        return self.request('groups/{}/stats'.format(uuid), method='POST', dto=dto)

    def get_templates(self, uuid=None):
        """Returns a list of templates.

        Args:
            uuid (str, optional): Specific UUID to lookup.

        Returns:
            A list containing templates in :obj:`dict` form.
        """
        return self.request('templates', uuid=uuid)

    def get_template_by_name(self, name):
        """Returns a template by name.

        Args:
            name (str): Name of the template.

        Returns:
            A list containing the template in :obj:`dict` form.
        """
        templates = self.get_templates()

        for tpl in templates:
            # not all contain displayName
            if 'displayName' in tpl and tpl['displayName'] == name:
                return tpl

    def add_group(self, dto):
        """Raw group creation method.

        Args:
            dto (str): JSON representation of the GroupApiDTO.

        Returns:
            Group object in :obj:`dict` form.

        See Also:
            `5.9 REST API Guide (JSON) <https://cdn.turbonomic.com/wp-content/uploads/docs/VMT_REST2_API_PRINT.pdf>`_
        """
        return self.request('groups', method='POST', dto=dto)

    def add_static_group(self, name, type, members=[]):
        """Creates a static group.

        Args:
            name (str): Group display name.
            type (str): Group type.
            members (list): List of member UUIDs.

        Returns:
            Group object :obj:`dict` form.
        """
        dto = {'displayName': name,
               'isStatic': True,
               'groupType': type,
               'memberUuidList': members
               }

        return self.add_group(dto)

    def del_group(self, uuid):
        """Removes a group.

        Args:
            uuid (str): UUID of the group to be removed.

        Returns:
            True on success, False otherwise.
        """
        return self.request('groups', method='DELETE', uuid=uuid)

    def search(self, dto):
        """Raw search method.

        Provides a basic interface for issuing direct queries to the Turbonomic
        search endpoint.

        Args:
            dto (str): JSON representation of the StatScopesApiInputDTO.

        Returns:
            A list of search results.

        See Also:
            `5.9 REST API Guide (JSON) <https://cdn.turbonomic.com/wp-content/uploads/docs/VMT_REST2_API_PRINT.pdf>`_
            Search criteria list: `http://<host>/vmturbo/rest/search/criteria`_
        """
        return self.request('search', method='POST', dto=dto)

    def search_by_name(self, name, type=None, case_sensitive=False):
        """Searches for an entity by name.

        Args:
            name (str): Display name of the entity to search for.
            type (str, optional): An entity classification to aid in searching.
                If None, all types are searched via consecutive requests.
            case_sensitive (bool, optional): Search case sensitivity. (default: False)

        Returns:
            A list of matching results.
        """
        results = []

        if type is None:
            search_classes = set([x for x in _entity_filter_class.values()])
        else:
            search_classes = [_entity_filter_class[type.lower()]]

        for fclass in search_classes:
            try:
                sfilter = _class_filter_prefix[fclass] + 'ByName'
                criteria = self._search_criteria('EQ', name, sfilter, case_sensitive)
                dto = {'className': fclass, 'criteriaList': [criteria]}

                results += self.search(json.dumps(dto))
            except:
                pass

        return results<|MERGE_RESOLUTION|>--- conflicted
+++ resolved
@@ -12,11 +12,7 @@
   from urlparse import urlunparse
 
 
-<<<<<<< HEAD
-__version__ = '1.1.0'
-=======
 __version__ = '1.1.1'
->>>>>>> 6c7e1963
 __all__ = [
     'VMTConnectionError',
     'HTTPError',
